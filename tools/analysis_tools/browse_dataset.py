--- conflicted
+++ resolved
@@ -16,10 +16,7 @@
 from mmengine.visualization import Visualizer
 
 from mmyolo.registry import DATASETS, VISUALIZERS
-<<<<<<< HEAD
-=======
 from mmyolo.utils import register_all_modules
->>>>>>> 6b540678
 from mmpose.structures import PoseDataSample
 
 
