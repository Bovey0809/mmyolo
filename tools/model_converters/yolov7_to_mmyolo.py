# Copyright (c) OpenMMLab. All rights reserved.
import argparse
import os.path as osp
from collections import OrderedDict

import torch

convert_dict_tiny = {
    # stem
    'model.0': 'backbone.stem.0',
    'model.1': 'backbone.stem.1',

    # stage1 TinyDownSampleBlock
    'model.2': 'backbone.stage1.0.short_conv',
    'model.3': 'backbone.stage1.0.main_convs.0',
    'model.4': 'backbone.stage1.0.main_convs.1',
    'model.5': 'backbone.stage1.0.main_convs.2',
    'model.7': 'backbone.stage1.0.final_conv',

    # stage2  TinyDownSampleBlock
    'model.9': 'backbone.stage2.1.short_conv',
    'model.10': 'backbone.stage2.1.main_convs.0',
    'model.11': 'backbone.stage2.1.main_convs.1',
    'model.12': 'backbone.stage2.1.main_convs.2',
    'model.14': 'backbone.stage2.1.final_conv',

    # stage3 TinyDownSampleBlock
    'model.16': 'backbone.stage3.1.short_conv',
    'model.17': 'backbone.stage3.1.main_convs.0',
    'model.18': 'backbone.stage3.1.main_convs.1',
    'model.19': 'backbone.stage3.1.main_convs.2',
    'model.21': 'backbone.stage3.1.final_conv',

    # stage4 TinyDownSampleBlock
    'model.23': 'backbone.stage4.1.short_conv',
    'model.24': 'backbone.stage4.1.main_convs.0',
    'model.25': 'backbone.stage4.1.main_convs.1',
    'model.26': 'backbone.stage4.1.main_convs.2',
    'model.28': 'backbone.stage4.1.final_conv',

    # neck SPPCSPBlock
    'model.29': 'neck.reduce_layers.2.short_layer',
    'model.30': 'neck.reduce_layers.2.main_layers',
    'model.35': 'neck.reduce_layers.2.fuse_layers',
    'model.37': 'neck.reduce_layers.2.final_conv',
    'model.38': 'neck.upsample_layers.0.0',
    'model.40': 'neck.reduce_layers.1',
    'model.42': 'neck.top_down_layers.0.short_conv',
    'model.43': 'neck.top_down_layers.0.main_convs.0',
    'model.44': 'neck.top_down_layers.0.main_convs.1',
    'model.45': 'neck.top_down_layers.0.main_convs.2',
    'model.47': 'neck.top_down_layers.0.final_conv',
    'model.48': 'neck.upsample_layers.1.0',
    'model.50': 'neck.reduce_layers.0',
    'model.52': 'neck.top_down_layers.1.short_conv',
    'model.53': 'neck.top_down_layers.1.main_convs.0',
    'model.54': 'neck.top_down_layers.1.main_convs.1',
    'model.55': 'neck.top_down_layers.1.main_convs.2',
    'model.57': 'neck.top_down_layers.1.final_conv',
    'model.58': 'neck.downsample_layers.0',
    'model.60': 'neck.bottom_up_layers.0.short_conv',
    'model.61': 'neck.bottom_up_layers.0.main_convs.0',
    'model.62': 'neck.bottom_up_layers.0.main_convs.1',
    'model.63': 'neck.bottom_up_layers.0.main_convs.2',
    'model.65': 'neck.bottom_up_layers.0.final_conv',
    'model.66': 'neck.downsample_layers.1',
    'model.68': 'neck.bottom_up_layers.1.short_conv',
    'model.69': 'neck.bottom_up_layers.1.main_convs.0',
    'model.70': 'neck.bottom_up_layers.1.main_convs.1',
    'model.71': 'neck.bottom_up_layers.1.main_convs.2',
    'model.73': 'neck.bottom_up_layers.1.final_conv',
    'model.74': 'neck.out_layers.0',
    'model.75': 'neck.out_layers.1',
    'model.76': 'neck.out_layers.2',

    # head
    'model.77.m.0': 'bbox_head.head_module.convs_pred.0.1',
    'model.77.m.1': 'bbox_head.head_module.convs_pred.1.1',
    'model.77.m.2': 'bbox_head.head_module.convs_pred.2.1'
}

convert_dict_l = {
    # stem
    'model.0': 'backbone.stem.0',
    'model.1': 'backbone.stem.1',
    'model.2': 'backbone.stem.2',

    # stage1
    # ConvModule
    'model.3': 'backbone.stage1.0',
    # ELANBlock expand_channel_2x
    'model.4': 'backbone.stage1.1.short_conv',
    'model.5': 'backbone.stage1.1.main_conv',
    'model.6': 'backbone.stage1.1.blocks.0.0',
    'model.7': 'backbone.stage1.1.blocks.0.1',
    'model.8': 'backbone.stage1.1.blocks.1.0',
    'model.9': 'backbone.stage1.1.blocks.1.1',
    'model.11': 'backbone.stage1.1.final_conv',

    # stage2
    # MaxPoolBlock reduce_channel_2x
    'model.13': 'backbone.stage2.0.maxpool_branches.1',
    'model.14': 'backbone.stage2.0.stride_conv_branches.0',
    'model.15': 'backbone.stage2.0.stride_conv_branches.1',
    # ELANBlock expand_channel_2x
    'model.17': 'backbone.stage2.1.short_conv',
    'model.18': 'backbone.stage2.1.main_conv',
    'model.19': 'backbone.stage2.1.blocks.0.0',
    'model.20': 'backbone.stage2.1.blocks.0.1',
    'model.21': 'backbone.stage2.1.blocks.1.0',
    'model.22': 'backbone.stage2.1.blocks.1.1',
    'model.24': 'backbone.stage2.1.final_conv',

    # stage3
    # MaxPoolBlock reduce_channel_2x
    'model.26': 'backbone.stage3.0.maxpool_branches.1',
    'model.27': 'backbone.stage3.0.stride_conv_branches.0',
    'model.28': 'backbone.stage3.0.stride_conv_branches.1',
    # ELANBlock expand_channel_2x
    'model.30': 'backbone.stage3.1.short_conv',
    'model.31': 'backbone.stage3.1.main_conv',
    'model.32': 'backbone.stage3.1.blocks.0.0',
    'model.33': 'backbone.stage3.1.blocks.0.1',
    'model.34': 'backbone.stage3.1.blocks.1.0',
    'model.35': 'backbone.stage3.1.blocks.1.1',
    'model.37': 'backbone.stage3.1.final_conv',

    # stage4
    # MaxPoolBlock reduce_channel_2x
    'model.39': 'backbone.stage4.0.maxpool_branches.1',
    'model.40': 'backbone.stage4.0.stride_conv_branches.0',
    'model.41': 'backbone.stage4.0.stride_conv_branches.1',
    # ELANBlock no_change_channel
    'model.43': 'backbone.stage4.1.short_conv',
    'model.44': 'backbone.stage4.1.main_conv',
    'model.45': 'backbone.stage4.1.blocks.0.0',
    'model.46': 'backbone.stage4.1.blocks.0.1',
    'model.47': 'backbone.stage4.1.blocks.1.0',
    'model.48': 'backbone.stage4.1.blocks.1.1',
    'model.50': 'backbone.stage4.1.final_conv',

    # neck SPPCSPBlock
    'model.51.cv1': 'neck.reduce_layers.2.main_layers.0',
    'model.51.cv3': 'neck.reduce_layers.2.main_layers.1',
    'model.51.cv4': 'neck.reduce_layers.2.main_layers.2',
    'model.51.cv5': 'neck.reduce_layers.2.fuse_layers.0',
    'model.51.cv6': 'neck.reduce_layers.2.fuse_layers.1',
    'model.51.cv2': 'neck.reduce_layers.2.short_layer',
    'model.51.cv7': 'neck.reduce_layers.2.final_conv',

    # neck
    'model.52': 'neck.upsample_layers.0.0',
    'model.54': 'neck.reduce_layers.1',

    # neck ELANBlock reduce_channel_2x
    'model.56': 'neck.top_down_layers.0.short_conv',
    'model.57': 'neck.top_down_layers.0.main_conv',
    'model.58': 'neck.top_down_layers.0.blocks.0',
    'model.59': 'neck.top_down_layers.0.blocks.1',
    'model.60': 'neck.top_down_layers.0.blocks.2',
    'model.61': 'neck.top_down_layers.0.blocks.3',
    'model.63': 'neck.top_down_layers.0.final_conv',
    'model.64': 'neck.upsample_layers.1.0',
    'model.66': 'neck.reduce_layers.0',

    # neck ELANBlock reduce_channel_2x
    'model.68': 'neck.top_down_layers.1.short_conv',
    'model.69': 'neck.top_down_layers.1.main_conv',
    'model.70': 'neck.top_down_layers.1.blocks.0',
    'model.71': 'neck.top_down_layers.1.blocks.1',
    'model.72': 'neck.top_down_layers.1.blocks.2',
    'model.73': 'neck.top_down_layers.1.blocks.3',
    'model.75': 'neck.top_down_layers.1.final_conv',

    # neck MaxPoolBlock no_change_channel
    'model.77': 'neck.downsample_layers.0.maxpool_branches.1',
    'model.78': 'neck.downsample_layers.0.stride_conv_branches.0',
    'model.79': 'neck.downsample_layers.0.stride_conv_branches.1',

    # neck ELANBlock reduce_channel_2x
    'model.81': 'neck.bottom_up_layers.0.short_conv',
    'model.82': 'neck.bottom_up_layers.0.main_conv',
    'model.83': 'neck.bottom_up_layers.0.blocks.0',
    'model.84': 'neck.bottom_up_layers.0.blocks.1',
    'model.85': 'neck.bottom_up_layers.0.blocks.2',
    'model.86': 'neck.bottom_up_layers.0.blocks.3',
    'model.88': 'neck.bottom_up_layers.0.final_conv',

    # neck MaxPoolBlock no_change_channel
    'model.90': 'neck.downsample_layers.1.maxpool_branches.1',
    'model.91': 'neck.downsample_layers.1.stride_conv_branches.0',
    'model.92': 'neck.downsample_layers.1.stride_conv_branches.1',

    # neck ELANBlock reduce_channel_2x
    'model.94': 'neck.bottom_up_layers.1.short_conv',
    'model.95': 'neck.bottom_up_layers.1.main_conv',
    'model.96': 'neck.bottom_up_layers.1.blocks.0',
    'model.97': 'neck.bottom_up_layers.1.blocks.1',
    'model.98': 'neck.bottom_up_layers.1.blocks.2',
    'model.99': 'neck.bottom_up_layers.1.blocks.3',
    'model.101': 'neck.bottom_up_layers.1.final_conv',

    # RepVGGBlock
    'model.102.rbr_dense.0': 'neck.out_layers.0.rbr_dense.conv',
    'model.102.rbr_dense.1': 'neck.out_layers.0.rbr_dense.bn',
    'model.102.rbr_1x1.0': 'neck.out_layers.0.rbr_1x1.conv',
    'model.102.rbr_1x1.1': 'neck.out_layers.0.rbr_1x1.bn',
    'model.103.rbr_dense.0': 'neck.out_layers.1.rbr_dense.conv',
    'model.103.rbr_dense.1': 'neck.out_layers.1.rbr_dense.bn',
    'model.103.rbr_1x1.0': 'neck.out_layers.1.rbr_1x1.conv',
    'model.103.rbr_1x1.1': 'neck.out_layers.1.rbr_1x1.bn',
    'model.104.rbr_dense.0': 'neck.out_layers.2.rbr_dense.conv',
    'model.104.rbr_dense.1': 'neck.out_layers.2.rbr_dense.bn',
    'model.104.rbr_1x1.0': 'neck.out_layers.2.rbr_1x1.conv',
    'model.104.rbr_1x1.1': 'neck.out_layers.2.rbr_1x1.bn',

    # head
    'model.105.m.0': 'bbox_head.head_module.convs_pred.0.1',
    'model.105.m.1': 'bbox_head.head_module.convs_pred.1.1',
    'model.105.m.2': 'bbox_head.head_module.convs_pred.2.1'
}

convert_dict_x = {
    # stem
    'model.0': 'backbone.stem.0',
    'model.1': 'backbone.stem.1',
    'model.2': 'backbone.stem.2',

    # stage1
    # ConvModule
    'model.3': 'backbone.stage1.0',
    # ELANBlock expand_channel_2x
    'model.4': 'backbone.stage1.1.short_conv',
    'model.5': 'backbone.stage1.1.main_conv',
    'model.6': 'backbone.stage1.1.blocks.0.0',
    'model.7': 'backbone.stage1.1.blocks.0.1',
    'model.8': 'backbone.stage1.1.blocks.1.0',
    'model.9': 'backbone.stage1.1.blocks.1.1',
    'model.10': 'backbone.stage1.1.blocks.2.0',
    'model.11': 'backbone.stage1.1.blocks.2.1',
    'model.13': 'backbone.stage1.1.final_conv',

    # stage2
    # MaxPoolBlock reduce_channel_2x
    'model.15': 'backbone.stage2.0.maxpool_branches.1',
    'model.16': 'backbone.stage2.0.stride_conv_branches.0',
    'model.17': 'backbone.stage2.0.stride_conv_branches.1',

    # ELANBlock expand_channel_2x
    'model.19': 'backbone.stage2.1.short_conv',
    'model.20': 'backbone.stage2.1.main_conv',
    'model.21': 'backbone.stage2.1.blocks.0.0',
    'model.22': 'backbone.stage2.1.blocks.0.1',
    'model.23': 'backbone.stage2.1.blocks.1.0',
    'model.24': 'backbone.stage2.1.blocks.1.1',
    'model.25': 'backbone.stage2.1.blocks.2.0',
    'model.26': 'backbone.stage2.1.blocks.2.1',
    'model.28': 'backbone.stage2.1.final_conv',

    # stage3
    # MaxPoolBlock reduce_channel_2x
    'model.30': 'backbone.stage3.0.maxpool_branches.1',
    'model.31': 'backbone.stage3.0.stride_conv_branches.0',
    'model.32': 'backbone.stage3.0.stride_conv_branches.1',
    # ELANBlock expand_channel_2x
    'model.34': 'backbone.stage3.1.short_conv',
    'model.35': 'backbone.stage3.1.main_conv',
    'model.36': 'backbone.stage3.1.blocks.0.0',
    'model.37': 'backbone.stage3.1.blocks.0.1',
    'model.38': 'backbone.stage3.1.blocks.1.0',
    'model.39': 'backbone.stage3.1.blocks.1.1',
    'model.40': 'backbone.stage3.1.blocks.2.0',
    'model.41': 'backbone.stage3.1.blocks.2.1',
    'model.43': 'backbone.stage3.1.final_conv',

    # stage4
    # MaxPoolBlock reduce_channel_2x
    'model.45': 'backbone.stage4.0.maxpool_branches.1',
    'model.46': 'backbone.stage4.0.stride_conv_branches.0',
    'model.47': 'backbone.stage4.0.stride_conv_branches.1',
    # ELANBlock no_change_channel
    'model.49': 'backbone.stage4.1.short_conv',
    'model.50': 'backbone.stage4.1.main_conv',
    'model.51': 'backbone.stage4.1.blocks.0.0',
    'model.52': 'backbone.stage4.1.blocks.0.1',
    'model.53': 'backbone.stage4.1.blocks.1.0',
    'model.54': 'backbone.stage4.1.blocks.1.1',
    'model.55': 'backbone.stage4.1.blocks.2.0',
    'model.56': 'backbone.stage4.1.blocks.2.1',
    'model.58': 'backbone.stage4.1.final_conv',

    # neck SPPCSPBlock
    'model.59.cv1': 'neck.reduce_layers.2.main_layers.0',
    'model.59.cv3': 'neck.reduce_layers.2.main_layers.1',
    'model.59.cv4': 'neck.reduce_layers.2.main_layers.2',
    'model.59.cv5': 'neck.reduce_layers.2.fuse_layers.0',
    'model.59.cv6': 'neck.reduce_layers.2.fuse_layers.1',
    'model.59.cv2': 'neck.reduce_layers.2.short_layer',
    'model.59.cv7': 'neck.reduce_layers.2.final_conv',

    # neck
    'model.60': 'neck.upsample_layers.0.0',
    'model.62': 'neck.reduce_layers.1',

    # neck ELANBlock reduce_channel_2x
    'model.64': 'neck.top_down_layers.0.short_conv',
    'model.65': 'neck.top_down_layers.0.main_conv',
    'model.66': 'neck.top_down_layers.0.blocks.0.0',
    'model.67': 'neck.top_down_layers.0.blocks.0.1',
    'model.68': 'neck.top_down_layers.0.blocks.1.0',
    'model.69': 'neck.top_down_layers.0.blocks.1.1',
    'model.70': 'neck.top_down_layers.0.blocks.2.0',
    'model.71': 'neck.top_down_layers.0.blocks.2.1',
    'model.73': 'neck.top_down_layers.0.final_conv',
    'model.74': 'neck.upsample_layers.1.0',
    'model.76': 'neck.reduce_layers.0',

    # neck ELANBlock reduce_channel_2x
    'model.78': 'neck.top_down_layers.1.short_conv',
    'model.79': 'neck.top_down_layers.1.main_conv',
    'model.80': 'neck.top_down_layers.1.blocks.0.0',
    'model.81': 'neck.top_down_layers.1.blocks.0.1',
    'model.82': 'neck.top_down_layers.1.blocks.1.0',
    'model.83': 'neck.top_down_layers.1.blocks.1.1',
    'model.84': 'neck.top_down_layers.1.blocks.2.0',
    'model.85': 'neck.top_down_layers.1.blocks.2.1',
    'model.87': 'neck.top_down_layers.1.final_conv',

    # neck MaxPoolBlock no_change_channel
    'model.89': 'neck.downsample_layers.0.maxpool_branches.1',
    'model.90': 'neck.downsample_layers.0.stride_conv_branches.0',
    'model.91': 'neck.downsample_layers.0.stride_conv_branches.1',

    # neck ELANBlock reduce_channel_2x
    'model.93': 'neck.bottom_up_layers.0.short_conv',
    'model.94': 'neck.bottom_up_layers.0.main_conv',
    'model.95': 'neck.bottom_up_layers.0.blocks.0.0',
    'model.96': 'neck.bottom_up_layers.0.blocks.0.1',
    'model.97': 'neck.bottom_up_layers.0.blocks.1.0',
    'model.98': 'neck.bottom_up_layers.0.blocks.1.1',
    'model.99': 'neck.bottom_up_layers.0.blocks.2.0',
    'model.100': 'neck.bottom_up_layers.0.blocks.2.1',
    'model.102': 'neck.bottom_up_layers.0.final_conv',

    # neck MaxPoolBlock no_change_channel
    'model.104': 'neck.downsample_layers.1.maxpool_branches.1',
    'model.105': 'neck.downsample_layers.1.stride_conv_branches.0',
    'model.106': 'neck.downsample_layers.1.stride_conv_branches.1',

    # neck ELANBlock reduce_channel_2x
    'model.108': 'neck.bottom_up_layers.1.short_conv',
    'model.109': 'neck.bottom_up_layers.1.main_conv',
    'model.110': 'neck.bottom_up_layers.1.blocks.0.0',
    'model.111': 'neck.bottom_up_layers.1.blocks.0.1',
    'model.112': 'neck.bottom_up_layers.1.blocks.1.0',
    'model.113': 'neck.bottom_up_layers.1.blocks.1.1',
    'model.114': 'neck.bottom_up_layers.1.blocks.2.0',
    'model.115': 'neck.bottom_up_layers.1.blocks.2.1',
    'model.117': 'neck.bottom_up_layers.1.final_conv',

    # Conv
    'model.118': 'neck.out_layers.0',
    'model.119': 'neck.out_layers.1',
    'model.120': 'neck.out_layers.2',

    # head
    'model.121.m.0': 'bbox_head.head_module.convs_pred.0.1',
    'model.121.m.1': 'bbox_head.head_module.convs_pred.1.1',
    'model.121.m.2': 'bbox_head.head_module.convs_pred.2.1'
}

convert_dict_w = {
    # stem
    'model.1': 'backbone.stem.conv',

    # stage1
    # ConvModule
    'model.2': 'backbone.stage1.0',
    # ELANBlock
    'model.3': 'backbone.stage1.1.short_conv',
    'model.4': 'backbone.stage1.1.main_conv',
    'model.5': 'backbone.stage1.1.blocks.0.0',
    'model.6': 'backbone.stage1.1.blocks.0.1',
    'model.7': 'backbone.stage1.1.blocks.1.0',
    'model.8': 'backbone.stage1.1.blocks.1.1',
    'model.10': 'backbone.stage1.1.final_conv',

    # stage2
    'model.11': 'backbone.stage2.0',
    # ELANBlock
    'model.12': 'backbone.stage2.1.short_conv',
    'model.13': 'backbone.stage2.1.main_conv',
    'model.14': 'backbone.stage2.1.blocks.0.0',
    'model.15': 'backbone.stage2.1.blocks.0.1',
    'model.16': 'backbone.stage2.1.blocks.1.0',
    'model.17': 'backbone.stage2.1.blocks.1.1',
    'model.19': 'backbone.stage2.1.final_conv',

    # stage3
    'model.20': 'backbone.stage3.0',
    # ELANBlock
    'model.21': 'backbone.stage3.1.short_conv',
    'model.22': 'backbone.stage3.1.main_conv',
    'model.23': 'backbone.stage3.1.blocks.0.0',
    'model.24': 'backbone.stage3.1.blocks.0.1',
    'model.25': 'backbone.stage3.1.blocks.1.0',
    'model.26': 'backbone.stage3.1.blocks.1.1',
    'model.28': 'backbone.stage3.1.final_conv',

    # stage4
    'model.29': 'backbone.stage4.0',
    # ELANBlock
    'model.30': 'backbone.stage4.1.short_conv',
    'model.31': 'backbone.stage4.1.main_conv',
    'model.32': 'backbone.stage4.1.blocks.0.0',
    'model.33': 'backbone.stage4.1.blocks.0.1',
    'model.34': 'backbone.stage4.1.blocks.1.0',
    'model.35': 'backbone.stage4.1.blocks.1.1',
    'model.37': 'backbone.stage4.1.final_conv',

    # stage5
    'model.38': 'backbone.stage5.0',
    # ELANBlock
    'model.39': 'backbone.stage5.1.short_conv',
    'model.40': 'backbone.stage5.1.main_conv',
    'model.41': 'backbone.stage5.1.blocks.0.0',
    'model.42': 'backbone.stage5.1.blocks.0.1',
    'model.43': 'backbone.stage5.1.blocks.1.0',
    'model.44': 'backbone.stage5.1.blocks.1.1',
    'model.46': 'backbone.stage5.1.final_conv',

    # neck SPPCSPBlock
    'model.47.cv1': 'neck.reduce_layers.3.main_layers.0',
    'model.47.cv3': 'neck.reduce_layers.3.main_layers.1',
    'model.47.cv4': 'neck.reduce_layers.3.main_layers.2',
    'model.47.cv5': 'neck.reduce_layers.3.fuse_layers.0',
    'model.47.cv6': 'neck.reduce_layers.3.fuse_layers.1',
    'model.47.cv2': 'neck.reduce_layers.3.short_layer',
    'model.47.cv7': 'neck.reduce_layers.3.final_conv',

    # neck
    'model.48': 'neck.upsample_layers.0.0',
    'model.50': 'neck.reduce_layers.2',

    # neck ELANBlock
    'model.52': 'neck.top_down_layers.0.short_conv',
    'model.53': 'neck.top_down_layers.0.main_conv',
    'model.54': 'neck.top_down_layers.0.blocks.0',
    'model.55': 'neck.top_down_layers.0.blocks.1',
    'model.56': 'neck.top_down_layers.0.blocks.2',
    'model.57': 'neck.top_down_layers.0.blocks.3',
    'model.59': 'neck.top_down_layers.0.final_conv',
    'model.60': 'neck.upsample_layers.1.0',
    'model.62': 'neck.reduce_layers.1',

    # neck ELANBlock reduce_channel_2x
    'model.64': 'neck.top_down_layers.1.short_conv',
    'model.65': 'neck.top_down_layers.1.main_conv',
    'model.66': 'neck.top_down_layers.1.blocks.0',
    'model.67': 'neck.top_down_layers.1.blocks.1',
    'model.68': 'neck.top_down_layers.1.blocks.2',
    'model.69': 'neck.top_down_layers.1.blocks.3',
    'model.71': 'neck.top_down_layers.1.final_conv',
    'model.72': 'neck.upsample_layers.2.0',
    'model.74': 'neck.reduce_layers.0',
    'model.76': 'neck.top_down_layers.2.short_conv',
    'model.77': 'neck.top_down_layers.2.main_conv',
    'model.78': 'neck.top_down_layers.2.blocks.0',
    'model.79': 'neck.top_down_layers.2.blocks.1',
    'model.80': 'neck.top_down_layers.2.blocks.2',
    'model.81': 'neck.top_down_layers.2.blocks.3',
    'model.83': 'neck.top_down_layers.2.final_conv',
    'model.84': 'neck.downsample_layers.0',

    # neck ELANBlock
    'model.86': 'neck.bottom_up_layers.0.short_conv',
    'model.87': 'neck.bottom_up_layers.0.main_conv',
    'model.88': 'neck.bottom_up_layers.0.blocks.0',
    'model.89': 'neck.bottom_up_layers.0.blocks.1',
    'model.90': 'neck.bottom_up_layers.0.blocks.2',
    'model.91': 'neck.bottom_up_layers.0.blocks.3',
    'model.93': 'neck.bottom_up_layers.0.final_conv',
    'model.94': 'neck.downsample_layers.1',

    # neck ELANBlock reduce_channel_2x
    'model.96': 'neck.bottom_up_layers.1.short_conv',
    'model.97': 'neck.bottom_up_layers.1.main_conv',
    'model.98': 'neck.bottom_up_layers.1.blocks.0',
    'model.99': 'neck.bottom_up_layers.1.blocks.1',
    'model.100': 'neck.bottom_up_layers.1.blocks.2',
    'model.101': 'neck.bottom_up_layers.1.blocks.3',
    'model.103': 'neck.bottom_up_layers.1.final_conv',
    'model.104': 'neck.downsample_layers.2',

    # neck ELANBlock reduce_channel_2x
    'model.106': 'neck.bottom_up_layers.2.short_conv',
    'model.107': 'neck.bottom_up_layers.2.main_conv',
    'model.108': 'neck.bottom_up_layers.2.blocks.0',
    'model.109': 'neck.bottom_up_layers.2.blocks.1',
    'model.110': 'neck.bottom_up_layers.2.blocks.2',
    'model.111': 'neck.bottom_up_layers.2.blocks.3',
    'model.113': 'neck.bottom_up_layers.2.final_conv',
    'model.114': 'bbox_head.head_module.main_convs_pred.0.0',
    'model.115': 'bbox_head.head_module.main_convs_pred.1.0',
    'model.116': 'bbox_head.head_module.main_convs_pred.2.0',
    'model.117': 'bbox_head.head_module.main_convs_pred.3.0',

    # head
    'model.118.m.0': 'bbox_head.head_module.main_convs_pred.0.2',
    'model.118.m.1': 'bbox_head.head_module.main_convs_pred.1.2',
    'model.118.m.2': 'bbox_head.head_module.main_convs_pred.2.2',
    'model.118.m.3': 'bbox_head.head_module.main_convs_pred.3.2'
}

convert_dict_e = {
    # stem
    'model.1': 'backbone.stem.conv',

    # stage1
    'model.2.cv1': 'backbone.stage1.0.stride_conv_branches.0',
    'model.2.cv2': 'backbone.stage1.0.stride_conv_branches.1',
    'model.2.cv3': 'backbone.stage1.0.maxpool_branches.1',

    # ELANBlock
    'model.3': 'backbone.stage1.1.short_conv',
    'model.4': 'backbone.stage1.1.main_conv',
    'model.5': 'backbone.stage1.1.blocks.0.0',
    'model.6': 'backbone.stage1.1.blocks.0.1',
    'model.7': 'backbone.stage1.1.blocks.1.0',
    'model.8': 'backbone.stage1.1.blocks.1.1',
    'model.9': 'backbone.stage1.1.blocks.2.0',
    'model.10': 'backbone.stage1.1.blocks.2.1',
    'model.12': 'backbone.stage1.1.final_conv',

    # stage2
    'model.13.cv1': 'backbone.stage2.0.stride_conv_branches.0',
    'model.13.cv2': 'backbone.stage2.0.stride_conv_branches.1',
    'model.13.cv3': 'backbone.stage2.0.maxpool_branches.1',

    # ELANBlock
    'model.14': 'backbone.stage2.1.short_conv',
    'model.15': 'backbone.stage2.1.main_conv',
    'model.16': 'backbone.stage2.1.blocks.0.0',
    'model.17': 'backbone.stage2.1.blocks.0.1',
    'model.18': 'backbone.stage2.1.blocks.1.0',
    'model.19': 'backbone.stage2.1.blocks.1.1',
    'model.20': 'backbone.stage2.1.blocks.2.0',
    'model.21': 'backbone.stage2.1.blocks.2.1',
    'model.23': 'backbone.stage2.1.final_conv',

    # stage3
    'model.24.cv1': 'backbone.stage3.0.stride_conv_branches.0',
    'model.24.cv2': 'backbone.stage3.0.stride_conv_branches.1',
    'model.24.cv3': 'backbone.stage3.0.maxpool_branches.1',

    # ELANBlock
    'model.25': 'backbone.stage3.1.short_conv',
    'model.26': 'backbone.stage3.1.main_conv',
    'model.27': 'backbone.stage3.1.blocks.0.0',
    'model.28': 'backbone.stage3.1.blocks.0.1',
    'model.29': 'backbone.stage3.1.blocks.1.0',
    'model.30': 'backbone.stage3.1.blocks.1.1',
    'model.31': 'backbone.stage3.1.blocks.2.0',
    'model.32': 'backbone.stage3.1.blocks.2.1',
    'model.34': 'backbone.stage3.1.final_conv',

    # stage4
    'model.35.cv1': 'backbone.stage4.0.stride_conv_branches.0',
    'model.35.cv2': 'backbone.stage4.0.stride_conv_branches.1',
    'model.35.cv3': 'backbone.stage4.0.maxpool_branches.1',

    # ELANBlock
    'model.36': 'backbone.stage4.1.short_conv',
    'model.37': 'backbone.stage4.1.main_conv',
    'model.38': 'backbone.stage4.1.blocks.0.0',
    'model.39': 'backbone.stage4.1.blocks.0.1',
    'model.40': 'backbone.stage4.1.blocks.1.0',
    'model.41': 'backbone.stage4.1.blocks.1.1',
    'model.42': 'backbone.stage4.1.blocks.2.0',
    'model.43': 'backbone.stage4.1.blocks.2.1',
    'model.45': 'backbone.stage4.1.final_conv',

    # stage5
    'model.46.cv1': 'backbone.stage5.0.stride_conv_branches.0',
    'model.46.cv2': 'backbone.stage5.0.stride_conv_branches.1',
    'model.46.cv3': 'backbone.stage5.0.maxpool_branches.1',

    # ELANBlock
    'model.47': 'backbone.stage5.1.short_conv',
    'model.48': 'backbone.stage5.1.main_conv',
    'model.49': 'backbone.stage5.1.blocks.0.0',
    'model.50': 'backbone.stage5.1.blocks.0.1',
    'model.51': 'backbone.stage5.1.blocks.1.0',
    'model.52': 'backbone.stage5.1.blocks.1.1',
    'model.53': 'backbone.stage5.1.blocks.2.0',
    'model.54': 'backbone.stage5.1.blocks.2.1',
    'model.56': 'backbone.stage5.1.final_conv',

    # neck SPPCSPBlock
    'model.57.cv1': 'neck.reduce_layers.3.main_layers.0',
    'model.57.cv3': 'neck.reduce_layers.3.main_layers.1',
    'model.57.cv4': 'neck.reduce_layers.3.main_layers.2',
    'model.57.cv5': 'neck.reduce_layers.3.fuse_layers.0',
    'model.57.cv6': 'neck.reduce_layers.3.fuse_layers.1',
    'model.57.cv2': 'neck.reduce_layers.3.short_layer',
    'model.57.cv7': 'neck.reduce_layers.3.final_conv',

    # neck
    'model.58': 'neck.upsample_layers.0.0',
    'model.60': 'neck.reduce_layers.2',

    # neck ELANBlock
    'model.62': 'neck.top_down_layers.0.short_conv',
    'model.63': 'neck.top_down_layers.0.main_conv',
    'model.64': 'neck.top_down_layers.0.blocks.0',
    'model.65': 'neck.top_down_layers.0.blocks.1',
    'model.66': 'neck.top_down_layers.0.blocks.2',
    'model.67': 'neck.top_down_layers.0.blocks.3',
    'model.68': 'neck.top_down_layers.0.blocks.4',
    'model.69': 'neck.top_down_layers.0.blocks.5',
    'model.71': 'neck.top_down_layers.0.final_conv',
    'model.72': 'neck.upsample_layers.1.0',
    'model.74': 'neck.reduce_layers.1',

    # neck ELANBlock
    'model.76': 'neck.top_down_layers.1.short_conv',
    'model.77': 'neck.top_down_layers.1.main_conv',
    'model.78': 'neck.top_down_layers.1.blocks.0',
    'model.79': 'neck.top_down_layers.1.blocks.1',
    'model.80': 'neck.top_down_layers.1.blocks.2',
    'model.81': 'neck.top_down_layers.1.blocks.3',
    'model.82': 'neck.top_down_layers.1.blocks.4',
    'model.83': 'neck.top_down_layers.1.blocks.5',
    'model.85': 'neck.top_down_layers.1.final_conv',
    'model.86': 'neck.upsample_layers.2.0',
    'model.88': 'neck.reduce_layers.0',
    'model.90': 'neck.top_down_layers.2.short_conv',
    'model.91': 'neck.top_down_layers.2.main_conv',
    'model.92': 'neck.top_down_layers.2.blocks.0',
    'model.93': 'neck.top_down_layers.2.blocks.1',
    'model.94': 'neck.top_down_layers.2.blocks.2',
    'model.95': 'neck.top_down_layers.2.blocks.3',
    'model.96': 'neck.top_down_layers.2.blocks.4',
    'model.97': 'neck.top_down_layers.2.blocks.5',
    'model.99': 'neck.top_down_layers.2.final_conv',
    'model.100.cv1': 'neck.downsample_layers.0.stride_conv_branches.0',
    'model.100.cv2': 'neck.downsample_layers.0.stride_conv_branches.1',
    'model.100.cv3': 'neck.downsample_layers.0.maxpool_branches.1',

    # neck ELANBlock
    'model.102': 'neck.bottom_up_layers.0.short_conv',
    'model.103': 'neck.bottom_up_layers.0.main_conv',
    'model.104': 'neck.bottom_up_layers.0.blocks.0',
    'model.105': 'neck.bottom_up_layers.0.blocks.1',
    'model.106': 'neck.bottom_up_layers.0.blocks.2',
    'model.107': 'neck.bottom_up_layers.0.blocks.3',
    'model.108': 'neck.bottom_up_layers.0.blocks.4',
    'model.109': 'neck.bottom_up_layers.0.blocks.5',
    'model.111': 'neck.bottom_up_layers.0.final_conv',
    'model.112.cv1': 'neck.downsample_layers.1.stride_conv_branches.0',
    'model.112.cv2': 'neck.downsample_layers.1.stride_conv_branches.1',
    'model.112.cv3': 'neck.downsample_layers.1.maxpool_branches.1',

    # neck ELANBlock
    'model.114': 'neck.bottom_up_layers.1.short_conv',
    'model.115': 'neck.bottom_up_layers.1.main_conv',
    'model.116': 'neck.bottom_up_layers.1.blocks.0',
    'model.117': 'neck.bottom_up_layers.1.blocks.1',
    'model.118': 'neck.bottom_up_layers.1.blocks.2',
    'model.119': 'neck.bottom_up_layers.1.blocks.3',
    'model.120': 'neck.bottom_up_layers.1.blocks.4',
    'model.121': 'neck.bottom_up_layers.1.blocks.5',
    'model.123': 'neck.bottom_up_layers.1.final_conv',
    'model.124.cv1': 'neck.downsample_layers.2.stride_conv_branches.0',
    'model.124.cv2': 'neck.downsample_layers.2.stride_conv_branches.1',
    'model.124.cv3': 'neck.downsample_layers.2.maxpool_branches.1',

    # neck ELANBlock
    'model.126': 'neck.bottom_up_layers.2.short_conv',
    'model.127': 'neck.bottom_up_layers.2.main_conv',
    'model.128': 'neck.bottom_up_layers.2.blocks.0',
    'model.129': 'neck.bottom_up_layers.2.blocks.1',
    'model.130': 'neck.bottom_up_layers.2.blocks.2',
    'model.131': 'neck.bottom_up_layers.2.blocks.3',
    'model.132': 'neck.bottom_up_layers.2.blocks.4',
    'model.133': 'neck.bottom_up_layers.2.blocks.5',
    'model.135': 'neck.bottom_up_layers.2.final_conv',
    'model.136': 'bbox_head.head_module.main_convs_pred.0.0',
    'model.137': 'bbox_head.head_module.main_convs_pred.1.0',
    'model.138': 'bbox_head.head_module.main_convs_pred.2.0',
    'model.139': 'bbox_head.head_module.main_convs_pred.3.0',

    # head
    'model.140.m.0': 'bbox_head.head_module.main_convs_pred.0.2',
    'model.140.m.1': 'bbox_head.head_module.main_convs_pred.1.2',
    'model.140.m.2': 'bbox_head.head_module.main_convs_pred.2.2',
    'model.140.m.3': 'bbox_head.head_module.main_convs_pred.3.2'
}

convert_dict_e2e = {
    # stem
    'model.1': 'backbone.stem.conv',

    # stage1
    'model.2.cv1': 'backbone.stage1.0.stride_conv_branches.0',
    'model.2.cv2': 'backbone.stage1.0.stride_conv_branches.1',
    'model.2.cv3': 'backbone.stage1.0.maxpool_branches.1',

    # E-ELANBlock
    'model.3': 'backbone.stage1.1.e_elan_blocks.0.short_conv',
    'model.4': 'backbone.stage1.1.e_elan_blocks.0.main_conv',
    'model.5': 'backbone.stage1.1.e_elan_blocks.0.blocks.0.0',
    'model.6': 'backbone.stage1.1.e_elan_blocks.0.blocks.0.1',
    'model.7': 'backbone.stage1.1.e_elan_blocks.0.blocks.1.0',
    'model.8': 'backbone.stage1.1.e_elan_blocks.0.blocks.1.1',
    'model.9': 'backbone.stage1.1.e_elan_blocks.0.blocks.2.0',
    'model.10': 'backbone.stage1.1.e_elan_blocks.0.blocks.2.1',
    'model.12': 'backbone.stage1.1.e_elan_blocks.0.final_conv',
    'model.13': 'backbone.stage1.1.e_elan_blocks.1.short_conv',
    'model.14': 'backbone.stage1.1.e_elan_blocks.1.main_conv',
    'model.15': 'backbone.stage1.1.e_elan_blocks.1.blocks.0.0',
    'model.16': 'backbone.stage1.1.e_elan_blocks.1.blocks.0.1',
    'model.17': 'backbone.stage1.1.e_elan_blocks.1.blocks.1.0',
    'model.18': 'backbone.stage1.1.e_elan_blocks.1.blocks.1.1',
    'model.19': 'backbone.stage1.1.e_elan_blocks.1.blocks.2.0',
    'model.20': 'backbone.stage1.1.e_elan_blocks.1.blocks.2.1',
    'model.22': 'backbone.stage1.1.e_elan_blocks.1.final_conv',

    # stage2
    'model.24.cv1': 'backbone.stage2.0.stride_conv_branches.0',
    'model.24.cv2': 'backbone.stage2.0.stride_conv_branches.1',
    'model.24.cv3': 'backbone.stage2.0.maxpool_branches.1',

    # E-ELANBlock
    'model.25': 'backbone.stage2.1.e_elan_blocks.0.short_conv',
    'model.26': 'backbone.stage2.1.e_elan_blocks.0.main_conv',
    'model.27': 'backbone.stage2.1.e_elan_blocks.0.blocks.0.0',
    'model.28': 'backbone.stage2.1.e_elan_blocks.0.blocks.0.1',
    'model.29': 'backbone.stage2.1.e_elan_blocks.0.blocks.1.0',
    'model.30': 'backbone.stage2.1.e_elan_blocks.0.blocks.1.1',
    'model.31': 'backbone.stage2.1.e_elan_blocks.0.blocks.2.0',
    'model.32': 'backbone.stage2.1.e_elan_blocks.0.blocks.2.1',
    'model.34': 'backbone.stage2.1.e_elan_blocks.0.final_conv',
    'model.35': 'backbone.stage2.1.e_elan_blocks.1.short_conv',
    'model.36': 'backbone.stage2.1.e_elan_blocks.1.main_conv',
    'model.37': 'backbone.stage2.1.e_elan_blocks.1.blocks.0.0',
    'model.38': 'backbone.stage2.1.e_elan_blocks.1.blocks.0.1',
    'model.39': 'backbone.stage2.1.e_elan_blocks.1.blocks.1.0',
    'model.40': 'backbone.stage2.1.e_elan_blocks.1.blocks.1.1',
    'model.41': 'backbone.stage2.1.e_elan_blocks.1.blocks.2.0',
    'model.42': 'backbone.stage2.1.e_elan_blocks.1.blocks.2.1',
    'model.44': 'backbone.stage2.1.e_elan_blocks.1.final_conv',

    # stage3
    'model.46.cv1': 'backbone.stage3.0.stride_conv_branches.0',
    'model.46.cv2': 'backbone.stage3.0.stride_conv_branches.1',
    'model.46.cv3': 'backbone.stage3.0.maxpool_branches.1',

    # E-ELANBlock
    'model.47': 'backbone.stage3.1.e_elan_blocks.0.short_conv',
    'model.48': 'backbone.stage3.1.e_elan_blocks.0.main_conv',
    'model.49': 'backbone.stage3.1.e_elan_blocks.0.blocks.0.0',
    'model.50': 'backbone.stage3.1.e_elan_blocks.0.blocks.0.1',
    'model.51': 'backbone.stage3.1.e_elan_blocks.0.blocks.1.0',
    'model.52': 'backbone.stage3.1.e_elan_blocks.0.blocks.1.1',
    'model.53': 'backbone.stage3.1.e_elan_blocks.0.blocks.2.0',
    'model.54': 'backbone.stage3.1.e_elan_blocks.0.blocks.2.1',
    'model.56': 'backbone.stage3.1.e_elan_blocks.0.final_conv',
    'model.57': 'backbone.stage3.1.e_elan_blocks.1.short_conv',
    'model.58': 'backbone.stage3.1.e_elan_blocks.1.main_conv',
    'model.59': 'backbone.stage3.1.e_elan_blocks.1.blocks.0.0',
    'model.60': 'backbone.stage3.1.e_elan_blocks.1.blocks.0.1',
    'model.61': 'backbone.stage3.1.e_elan_blocks.1.blocks.1.0',
    'model.62': 'backbone.stage3.1.e_elan_blocks.1.blocks.1.1',
    'model.63': 'backbone.stage3.1.e_elan_blocks.1.blocks.2.0',
    'model.64': 'backbone.stage3.1.e_elan_blocks.1.blocks.2.1',
    'model.66': 'backbone.stage3.1.e_elan_blocks.1.final_conv',

    # stage4
    'model.68.cv1': 'backbone.stage4.0.stride_conv_branches.0',
    'model.68.cv2': 'backbone.stage4.0.stride_conv_branches.1',
    'model.68.cv3': 'backbone.stage4.0.maxpool_branches.1',

    # E-ELANBlock
    'model.69': 'backbone.stage4.1.e_elan_blocks.0.short_conv',
    'model.70': 'backbone.stage4.1.e_elan_blocks.0.main_conv',
    'model.71': 'backbone.stage4.1.e_elan_blocks.0.blocks.0.0',
    'model.72': 'backbone.stage4.1.e_elan_blocks.0.blocks.0.1',
    'model.73': 'backbone.stage4.1.e_elan_blocks.0.blocks.1.0',
    'model.74': 'backbone.stage4.1.e_elan_blocks.0.blocks.1.1',
    'model.75': 'backbone.stage4.1.e_elan_blocks.0.blocks.2.0',
    'model.76': 'backbone.stage4.1.e_elan_blocks.0.blocks.2.1',
    'model.78': 'backbone.stage4.1.e_elan_blocks.0.final_conv',
    'model.79': 'backbone.stage4.1.e_elan_blocks.1.short_conv',
    'model.80': 'backbone.stage4.1.e_elan_blocks.1.main_conv',
    'model.81': 'backbone.stage4.1.e_elan_blocks.1.blocks.0.0',
    'model.82': 'backbone.stage4.1.e_elan_blocks.1.blocks.0.1',
    'model.83': 'backbone.stage4.1.e_elan_blocks.1.blocks.1.0',
    'model.84': 'backbone.stage4.1.e_elan_blocks.1.blocks.1.1',
    'model.85': 'backbone.stage4.1.e_elan_blocks.1.blocks.2.0',
    'model.86': 'backbone.stage4.1.e_elan_blocks.1.blocks.2.1',
    'model.88': 'backbone.stage4.1.e_elan_blocks.1.final_conv',

    # stage5
    'model.90.cv1': 'backbone.stage5.0.stride_conv_branches.0',
    'model.90.cv2': 'backbone.stage5.0.stride_conv_branches.1',
    'model.90.cv3': 'backbone.stage5.0.maxpool_branches.1',

    # E-ELANBlock
    'model.91': 'backbone.stage5.1.e_elan_blocks.0.short_conv',
    'model.92': 'backbone.stage5.1.e_elan_blocks.0.main_conv',
    'model.93': 'backbone.stage5.1.e_elan_blocks.0.blocks.0.0',
    'model.94': 'backbone.stage5.1.e_elan_blocks.0.blocks.0.1',
    'model.95': 'backbone.stage5.1.e_elan_blocks.0.blocks.1.0',
    'model.96': 'backbone.stage5.1.e_elan_blocks.0.blocks.1.1',
    'model.97': 'backbone.stage5.1.e_elan_blocks.0.blocks.2.0',
    'model.98': 'backbone.stage5.1.e_elan_blocks.0.blocks.2.1',
    'model.100': 'backbone.stage5.1.e_elan_blocks.0.final_conv',
    'model.101': 'backbone.stage5.1.e_elan_blocks.1.short_conv',
    'model.102': 'backbone.stage5.1.e_elan_blocks.1.main_conv',
    'model.103': 'backbone.stage5.1.e_elan_blocks.1.blocks.0.0',
    'model.104': 'backbone.stage5.1.e_elan_blocks.1.blocks.0.1',
    'model.105': 'backbone.stage5.1.e_elan_blocks.1.blocks.1.0',
    'model.106': 'backbone.stage5.1.e_elan_blocks.1.blocks.1.1',
    'model.107': 'backbone.stage5.1.e_elan_blocks.1.blocks.2.0',
    'model.108': 'backbone.stage5.1.e_elan_blocks.1.blocks.2.1',
    'model.110': 'backbone.stage5.1.e_elan_blocks.1.final_conv',

    # neck SPPCSPBlock
    'model.112.cv1': 'neck.reduce_layers.3.main_layers.0',
    'model.112.cv3': 'neck.reduce_layers.3.main_layers.1',
    'model.112.cv4': 'neck.reduce_layers.3.main_layers.2',
    'model.112.cv5': 'neck.reduce_layers.3.fuse_layers.0',
    'model.112.cv6': 'neck.reduce_layers.3.fuse_layers.1',
    'model.112.cv2': 'neck.reduce_layers.3.short_layer',
    'model.112.cv7': 'neck.reduce_layers.3.final_conv',

    # neck
    'model.113': 'neck.upsample_layers.0.0',
    'model.115': 'neck.reduce_layers.2',

    # neck E-ELANBlock
    'model.117': 'neck.top_down_layers.0.e_elan_blocks.0.short_conv',
    'model.118': 'neck.top_down_layers.0.e_elan_blocks.0.main_conv',
    'model.119': 'neck.top_down_layers.0.e_elan_blocks.0.blocks.0',
    'model.120': 'neck.top_down_layers.0.e_elan_blocks.0.blocks.1',
    'model.121': 'neck.top_down_layers.0.e_elan_blocks.0.blocks.2',
    'model.122': 'neck.top_down_layers.0.e_elan_blocks.0.blocks.3',
    'model.123': 'neck.top_down_layers.0.e_elan_blocks.0.blocks.4',
    'model.124': 'neck.top_down_layers.0.e_elan_blocks.0.blocks.5',
    'model.126': 'neck.top_down_layers.0.e_elan_blocks.0.final_conv',
    'model.127': 'neck.top_down_layers.0.e_elan_blocks.1.short_conv',
    'model.128': 'neck.top_down_layers.0.e_elan_blocks.1.main_conv',
    'model.129': 'neck.top_down_layers.0.e_elan_blocks.1.blocks.0',
    'model.130': 'neck.top_down_layers.0.e_elan_blocks.1.blocks.1',
    'model.131': 'neck.top_down_layers.0.e_elan_blocks.1.blocks.2',
    'model.132': 'neck.top_down_layers.0.e_elan_blocks.1.blocks.3',
    'model.133': 'neck.top_down_layers.0.e_elan_blocks.1.blocks.4',
    'model.134': 'neck.top_down_layers.0.e_elan_blocks.1.blocks.5',
    'model.136': 'neck.top_down_layers.0.e_elan_blocks.1.final_conv',
    'model.138': 'neck.upsample_layers.1.0',
    'model.140': 'neck.reduce_layers.1',

    # neck E-ELANBlock
    'model.142': 'neck.top_down_layers.1.e_elan_blocks.0.short_conv',
    'model.143': 'neck.top_down_layers.1.e_elan_blocks.0.main_conv',
    'model.144': 'neck.top_down_layers.1.e_elan_blocks.0.blocks.0',
    'model.145': 'neck.top_down_layers.1.e_elan_blocks.0.blocks.1',
    'model.146': 'neck.top_down_layers.1.e_elan_blocks.0.blocks.2',
    'model.147': 'neck.top_down_layers.1.e_elan_blocks.0.blocks.3',
    'model.148': 'neck.top_down_layers.1.e_elan_blocks.0.blocks.4',
    'model.149': 'neck.top_down_layers.1.e_elan_blocks.0.blocks.5',
    'model.151': 'neck.top_down_layers.1.e_elan_blocks.0.final_conv',
    'model.152': 'neck.top_down_layers.1.e_elan_blocks.1.short_conv',
    'model.153': 'neck.top_down_layers.1.e_elan_blocks.1.main_conv',
    'model.154': 'neck.top_down_layers.1.e_elan_blocks.1.blocks.0',
    'model.155': 'neck.top_down_layers.1.e_elan_blocks.1.blocks.1',
    'model.156': 'neck.top_down_layers.1.e_elan_blocks.1.blocks.2',
    'model.157': 'neck.top_down_layers.1.e_elan_blocks.1.blocks.3',
    'model.158': 'neck.top_down_layers.1.e_elan_blocks.1.blocks.4',
    'model.159': 'neck.top_down_layers.1.e_elan_blocks.1.blocks.5',
    'model.161': 'neck.top_down_layers.1.e_elan_blocks.1.final_conv',
    'model.163': 'neck.upsample_layers.2.0',
    'model.165': 'neck.reduce_layers.0',
    'model.167': 'neck.top_down_layers.2.e_elan_blocks.0.short_conv',
    'model.168': 'neck.top_down_layers.2.e_elan_blocks.0.main_conv',
    'model.169': 'neck.top_down_layers.2.e_elan_blocks.0.blocks.0',
    'model.170': 'neck.top_down_layers.2.e_elan_blocks.0.blocks.1',
    'model.171': 'neck.top_down_layers.2.e_elan_blocks.0.blocks.2',
    'model.172': 'neck.top_down_layers.2.e_elan_blocks.0.blocks.3',
    'model.173': 'neck.top_down_layers.2.e_elan_blocks.0.blocks.4',
    'model.174': 'neck.top_down_layers.2.e_elan_blocks.0.blocks.5',
    'model.176': 'neck.top_down_layers.2.e_elan_blocks.0.final_conv',
    'model.177': 'neck.top_down_layers.2.e_elan_blocks.1.short_conv',
    'model.178': 'neck.top_down_layers.2.e_elan_blocks.1.main_conv',
    'model.179': 'neck.top_down_layers.2.e_elan_blocks.1.blocks.0',
    'model.180': 'neck.top_down_layers.2.e_elan_blocks.1.blocks.1',
    'model.181': 'neck.top_down_layers.2.e_elan_blocks.1.blocks.2',
    'model.182': 'neck.top_down_layers.2.e_elan_blocks.1.blocks.3',
    'model.183': 'neck.top_down_layers.2.e_elan_blocks.1.blocks.4',
    'model.184': 'neck.top_down_layers.2.e_elan_blocks.1.blocks.5',
    'model.186': 'neck.top_down_layers.2.e_elan_blocks.1.final_conv',
    'model.188.cv1': 'neck.downsample_layers.0.stride_conv_branches.0',
    'model.188.cv2': 'neck.downsample_layers.0.stride_conv_branches.1',
    'model.188.cv3': 'neck.downsample_layers.0.maxpool_branches.1',

    # neck E-ELANBlock
    'model.190': 'neck.bottom_up_layers.0.e_elan_blocks.0.short_conv',
    'model.191': 'neck.bottom_up_layers.0.e_elan_blocks.0.main_conv',
    'model.192': 'neck.bottom_up_layers.0.e_elan_blocks.0.blocks.0',
    'model.193': 'neck.bottom_up_layers.0.e_elan_blocks.0.blocks.1',
    'model.194': 'neck.bottom_up_layers.0.e_elan_blocks.0.blocks.2',
    'model.195': 'neck.bottom_up_layers.0.e_elan_blocks.0.blocks.3',
    'model.196': 'neck.bottom_up_layers.0.e_elan_blocks.0.blocks.4',
    'model.197': 'neck.bottom_up_layers.0.e_elan_blocks.0.blocks.5',
    'model.199': 'neck.bottom_up_layers.0.e_elan_blocks.0.final_conv',
    'model.200': 'neck.bottom_up_layers.0.e_elan_blocks.1.short_conv',
    'model.201': 'neck.bottom_up_layers.0.e_elan_blocks.1.main_conv',
    'model.202': 'neck.bottom_up_layers.0.e_elan_blocks.1.blocks.0',
    'model.203': 'neck.bottom_up_layers.0.e_elan_blocks.1.blocks.1',
    'model.204': 'neck.bottom_up_layers.0.e_elan_blocks.1.blocks.2',
    'model.205': 'neck.bottom_up_layers.0.e_elan_blocks.1.blocks.3',
    'model.206': 'neck.bottom_up_layers.0.e_elan_blocks.1.blocks.4',
    'model.207': 'neck.bottom_up_layers.0.e_elan_blocks.1.blocks.5',
    'model.209': 'neck.bottom_up_layers.0.e_elan_blocks.1.final_conv',
    'model.211.cv1': 'neck.downsample_layers.1.stride_conv_branches.0',
    'model.211.cv2': 'neck.downsample_layers.1.stride_conv_branches.1',
    'model.211.cv3': 'neck.downsample_layers.1.maxpool_branches.1',
    'model.213': 'neck.bottom_up_layers.1.e_elan_blocks.0.short_conv',
    'model.214': 'neck.bottom_up_layers.1.e_elan_blocks.0.main_conv',
    'model.215': 'neck.bottom_up_layers.1.e_elan_blocks.0.blocks.0',
    'model.216': 'neck.bottom_up_layers.1.e_elan_blocks.0.blocks.1',
    'model.217': 'neck.bottom_up_layers.1.e_elan_blocks.0.blocks.2',
    'model.218': 'neck.bottom_up_layers.1.e_elan_blocks.0.blocks.3',
    'model.219': 'neck.bottom_up_layers.1.e_elan_blocks.0.blocks.4',
    'model.220': 'neck.bottom_up_layers.1.e_elan_blocks.0.blocks.5',
    'model.222': 'neck.bottom_up_layers.1.e_elan_blocks.0.final_conv',
    'model.223': 'neck.bottom_up_layers.1.e_elan_blocks.1.short_conv',
    'model.224': 'neck.bottom_up_layers.1.e_elan_blocks.1.main_conv',
    'model.225': 'neck.bottom_up_layers.1.e_elan_blocks.1.blocks.0',
    'model.226': 'neck.bottom_up_layers.1.e_elan_blocks.1.blocks.1',
    'model.227': 'neck.bottom_up_layers.1.e_elan_blocks.1.blocks.2',
    'model.228': 'neck.bottom_up_layers.1.e_elan_blocks.1.blocks.3',
    'model.229': 'neck.bottom_up_layers.1.e_elan_blocks.1.blocks.4',
    'model.230': 'neck.bottom_up_layers.1.e_elan_blocks.1.blocks.5',
    'model.232': 'neck.bottom_up_layers.1.e_elan_blocks.1.final_conv',
    'model.234.cv1': 'neck.downsample_layers.2.stride_conv_branches.0',
    'model.234.cv2': 'neck.downsample_layers.2.stride_conv_branches.1',
    'model.234.cv3': 'neck.downsample_layers.2.maxpool_branches.1',

    # neck E-ELANBlock
    'model.236': 'neck.bottom_up_layers.2.e_elan_blocks.0.short_conv',
    'model.237': 'neck.bottom_up_layers.2.e_elan_blocks.0.main_conv',
    'model.238': 'neck.bottom_up_layers.2.e_elan_blocks.0.blocks.0',
    'model.239': 'neck.bottom_up_layers.2.e_elan_blocks.0.blocks.1',
    'model.240': 'neck.bottom_up_layers.2.e_elan_blocks.0.blocks.2',
    'model.241': 'neck.bottom_up_layers.2.e_elan_blocks.0.blocks.3',
    'model.242': 'neck.bottom_up_layers.2.e_elan_blocks.0.blocks.4',
    'model.243': 'neck.bottom_up_layers.2.e_elan_blocks.0.blocks.5',
    'model.245': 'neck.bottom_up_layers.2.e_elan_blocks.0.final_conv',
    'model.246': 'neck.bottom_up_layers.2.e_elan_blocks.1.short_conv',
    'model.247': 'neck.bottom_up_layers.2.e_elan_blocks.1.main_conv',
    'model.248': 'neck.bottom_up_layers.2.e_elan_blocks.1.blocks.0',
    'model.249': 'neck.bottom_up_layers.2.e_elan_blocks.1.blocks.1',
    'model.250': 'neck.bottom_up_layers.2.e_elan_blocks.1.blocks.2',
    'model.251': 'neck.bottom_up_layers.2.e_elan_blocks.1.blocks.3',
    'model.252': 'neck.bottom_up_layers.2.e_elan_blocks.1.blocks.4',
    'model.253': 'neck.bottom_up_layers.2.e_elan_blocks.1.blocks.5',
    'model.255': 'neck.bottom_up_layers.2.e_elan_blocks.1.final_conv',
    'model.257': 'bbox_head.head_module.main_convs_pred.0.0',
    'model.258': 'bbox_head.head_module.main_convs_pred.1.0',
    'model.259': 'bbox_head.head_module.main_convs_pred.2.0',
    'model.260': 'bbox_head.head_module.main_convs_pred.3.0',

    # head
    'model.261.m.0': 'bbox_head.head_module.main_convs_pred.0.2',
    'model.261.m.1': 'bbox_head.head_module.main_convs_pred.1.2',
    'model.261.m.2': 'bbox_head.head_module.main_convs_pred.2.2',
    'model.261.m.3': 'bbox_head.head_module.main_convs_pred.3.2'
}

convert_dicts = {
    'yolov7-tiny.pt': convert_dict_tiny,
    'yolov7-w6.pt': convert_dict_w,
    'yolov7-e6.pt': convert_dict_e,
    'yolov7-e6e.pt': convert_dict_e2e,
    'yolov7.pt': convert_dict_l,
    'yolov7x.pt': convert_dict_x
}


def convert(src, dst):
    src_key = osp.basename(src)
    convert_dict = convert_dicts[osp.basename(src)]

    num_levels = 3
    if src_key == 'yolov7-e6.pt':
        indexes = [140, [2, 13, 24, 35, 46, 57, 100, 112, 124]]
        in_channels = 320, 640, 960, 1280
        num_levels = 4

    elif src_key == 'yolov7-tiny.pt':
        indexes = [77, 1000]
        in_channels = [128, 256, 512]
    elif src_key == 'yolov7-w6.pt':
        indexes = [118, 47]
        in_channels = [256, 512, 768, 1024]
        num_levels = 4
<<<<<<< HEAD
    elif src_key == 'yolov7.pt':
        indexes = [102, 51]
        in_channels = [256, 512, 1024]
    elif src_key == 'yolov7x.pt':
        indexes = [121, 59]
        in_channels = [320, 640, 1280]
=======
    elif src_key == 'yolov7-e6.pt':
        indexes = [140, [2, 13, 24, 35, 46, 57, 100, 112, 124]]
        in_channels = 320, 640, 960, 1280
        num_levels = 4
    elif src_key == 'yolov7-e6e.pt':
        indexes = [261, [2, 24, 46, 68, 90, 112, 188, 211, 234]]
        in_channels = 320, 640, 960, 1280
        num_levels = 4

>>>>>>> dc85144f
    if isinstance(indexes[1], int):
        indexes[1] = [indexes[1]]
    """Convert keys in detectron pretrained YOLOv7 models to mmyolo style."""
    try:
        yolov7_model = torch.load(src)['model'].float()
        blobs = yolov7_model.state_dict()
    except ModuleNotFoundError:
        raise RuntimeError(
            'This script must be placed under the WongKinYiu/yolov7 repo,'
            ' because loading the official pretrained model need'
            ' `model.py` to build model.')
    state_dict = OrderedDict()

    for key, weight in blobs.items():
        if key.find('anchors') >= 0 or key.find('anchor_grid') >= 0:
            continue

        num, module = key.split('.')[1:3]
        if int(num) < indexes[0] and int(num) not in indexes[1]:
            prefix = f'model.{num}'
            new_key = key.replace(prefix, convert_dict[prefix])
        elif int(num) in indexes[1]:
            strs_key = key.split('.')[:3]
            new_key = key.replace('.'.join(strs_key),
                                  convert_dict['.'.join(strs_key)])
        else:
            strs_key = key.split('.')[:4]
            new_key = key.replace('.'.join(strs_key),
                                  convert_dict['.'.join(strs_key)])
        state_dict[new_key] = weight
        print(f'Convert {key} to {new_key}')
    # Add ImplicitA and ImplicitM
    for i in range(num_levels):
        if num_levels == 3:
            implicit_a = f'bbox_head.head_module.' \
                         f'convs_pred.{i}.0.implicit'
            implicit_m = f'bbox_head.head_module.' \
                         f'convs_pred.{i}.2.implicit'
        else:
            implicit_a = f'bbox_head.head_module.' \
                         f'main_convs_pred.{i}.1.implicit'
            implicit_m = f'bbox_head.head_module.' \
                         f'main_convs_pred.{i}.3.implicit'
        state_dict[implicit_a] = torch.zeros((1, in_channels[i], 1, 1))
        state_dict[implicit_m] = torch.ones((1, 3 * 85, 1, 1))
    # save checkpoint
    checkpoint = {'state_dict': state_dict}
    torch.save(checkpoint, dst)


# Note: This script must be placed under the yolov7 repo to run.
def main():
    parser = argparse.ArgumentParser(description='Convert model keys')
    parser.add_argument(
        'src', default='yolov7.pt', help='src yolov7 model path')
    parser.add_argument('dst', default='mm_yolov7l.pt', help='save path')
    args = parser.parse_args()
    convert(args.src, args.dst)
    print('If your model weights are from P6 models, such as W6, E6, D6, \
            E6E, the auxiliary training module is not required to be loaded, \
            so it is normal for the weights of the auxiliary module \
            to be missing.')


if __name__ == '__main__':
    main()<|MERGE_RESOLUTION|>--- conflicted
+++ resolved
@@ -994,11 +994,12 @@
     convert_dict = convert_dicts[osp.basename(src)]
 
     num_levels = 3
-    if src_key == 'yolov7-e6.pt':
-        indexes = [140, [2, 13, 24, 35, 46, 57, 100, 112, 124]]
-        in_channels = 320, 640, 960, 1280
-        num_levels = 4
-
+    if src_key == 'yolov7.pt':
+        indexes = [102, 51]
+        in_channels = [256, 512, 1024]
+    elif src_key == 'yolov7x.pt':
+        indexes = [121, 59]
+        in_channels = [320, 640, 1280]
     elif src_key == 'yolov7-tiny.pt':
         indexes = [77, 1000]
         in_channels = [128, 256, 512]
@@ -1006,14 +1007,6 @@
         indexes = [118, 47]
         in_channels = [256, 512, 768, 1024]
         num_levels = 4
-<<<<<<< HEAD
-    elif src_key == 'yolov7.pt':
-        indexes = [102, 51]
-        in_channels = [256, 512, 1024]
-    elif src_key == 'yolov7x.pt':
-        indexes = [121, 59]
-        in_channels = [320, 640, 1280]
-=======
     elif src_key == 'yolov7-e6.pt':
         indexes = [140, [2, 13, 24, 35, 46, 57, 100, 112, 124]]
         in_channels = 320, 640, 960, 1280
@@ -1023,7 +1016,6 @@
         in_channels = 320, 640, 960, 1280
         num_levels = 4
 
->>>>>>> dc85144f
     if isinstance(indexes[1], int):
         indexes[1] = [indexes[1]]
     """Convert keys in detectron pretrained YOLOv7 models to mmyolo style."""
@@ -1045,32 +1037,41 @@
         if int(num) < indexes[0] and int(num) not in indexes[1]:
             prefix = f'model.{num}'
             new_key = key.replace(prefix, convert_dict[prefix])
+            state_dict[new_key] = weight
+            print(f'Convert {key} to {new_key}')
         elif int(num) in indexes[1]:
             strs_key = key.split('.')[:3]
             new_key = key.replace('.'.join(strs_key),
                                   convert_dict['.'.join(strs_key)])
+            state_dict[new_key] = weight
+            print(f'Convert {key} to {new_key}')
         else:
             strs_key = key.split('.')[:4]
             new_key = key.replace('.'.join(strs_key),
                                   convert_dict['.'.join(strs_key)])
-        state_dict[new_key] = weight
-        print(f'Convert {key} to {new_key}')
+            state_dict[new_key] = weight
+            print(f'Convert {key} to {new_key}')
+
     # Add ImplicitA and ImplicitM
     for i in range(num_levels):
         if num_levels == 3:
             implicit_a = f'bbox_head.head_module.' \
                          f'convs_pred.{i}.0.implicit'
+            state_dict[implicit_a] = torch.zeros((1, in_channels[i], 1, 1))
             implicit_m = f'bbox_head.head_module.' \
                          f'convs_pred.{i}.2.implicit'
+            state_dict[implicit_m] = torch.ones((1, 3 * 85, 1, 1))
         else:
             implicit_a = f'bbox_head.head_module.' \
                          f'main_convs_pred.{i}.1.implicit'
+            state_dict[implicit_a] = torch.zeros((1, in_channels[i], 1, 1))
             implicit_m = f'bbox_head.head_module.' \
                          f'main_convs_pred.{i}.3.implicit'
-        state_dict[implicit_a] = torch.zeros((1, in_channels[i], 1, 1))
-        state_dict[implicit_m] = torch.ones((1, 3 * 85, 1, 1))
+            state_dict[implicit_m] = torch.ones((1, 3 * 85, 1, 1))
+
     # save checkpoint
-    checkpoint = {'state_dict': state_dict}
+    checkpoint = dict()
+    checkpoint['state_dict'] = state_dict
     torch.save(checkpoint, dst)
 
 
