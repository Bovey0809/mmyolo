--- conflicted
+++ resolved
@@ -280,14 +280,8 @@
 val_evaluator = dict(
     type='mmdet.CocoMetric',
     proposal_nums=(100, 1, 10),
-<<<<<<< HEAD
-    ann_file=f'{data_root}annotations/instances_val2017.json',
-    metric='bbox',
-)
-=======
     ann_file=data_root + val_ann_file,
     metric='bbox')
->>>>>>> dc85144f
 test_evaluator = val_evaluator
 
 train_cfg = dict(
