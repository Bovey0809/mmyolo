--- conflicted
+++ resolved
@@ -296,25 +296,7 @@
         save_param_scheduler=False,
         interval=save_epoch_intervals,
         save_best='auto',
-<<<<<<< HEAD
-        max_keep_ckpts=3))
-
-val_evaluator = dict(
-    type='mmdet.CocoMetric',
-    proposal_nums=(100, 1, 10),
-    ann_file=f'{data_root}annotations/instances_val2017.json',
-    metric='bbox',
-)
-test_evaluator = val_evaluator
-
-train_cfg = dict(
-    type='EpochBasedTrainLoop',
-    max_epochs=max_epochs,
-    val_interval=save_epoch_intervals,
-    dynamic_intervals=[(270, 1)])
-=======
         max_keep_ckpts=max_keep_ckpts))
->>>>>>> dc85144f
 
 custom_hooks = [
     dict(
