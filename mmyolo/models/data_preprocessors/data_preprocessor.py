# Copyright (c) OpenMMLab. All rights reserved.
import random
from typing import List, Optional, Tuple, Union

import torch
import torch.nn.functional as F
from mmdet.models import BatchSyncRandomResize
from mmdet.models.data_preprocessors import DetDataPreprocessor
from mmengine import MessageHub, is_list_of
from mmengine.structures import BaseDataElement
from torch import Tensor

from mmyolo.registry import MODELS

CastData = Union[tuple, dict, BaseDataElement, torch.Tensor, list, bytes, str,
                 None]


@MODELS.register_module()
class YOLOXBatchSyncRandomResize(BatchSyncRandomResize):
    """YOLOX batch random resize.

    Args:
        random_size_range (tuple): The multi-scale random range during
            multi-scale training.
        interval (int): The iter interval of change
            image size. Defaults to 10.
        size_divisor (int): Image size divisible factor.
            Defaults to 32.
    """

    def forward(self, inputs: Tensor, data_samples: dict) -> Tensor and dict:
        """resize a batch of images and bboxes to shape ``self._input_size``"""
        h, w = inputs.shape[-2:]
        inputs = inputs.float()
        assert isinstance(data_samples, dict)

        if self._input_size is None:
            self._input_size = (h, w)
        scale_y = self._input_size[0] / h
        scale_x = self._input_size[1] / w
        if scale_x != 1 or scale_y != 1:
            inputs = F.interpolate(
                inputs,
                size=self._input_size,
                mode='bilinear',
                align_corners=False)

            data_samples['bboxes_labels'][:, 2::2] *= scale_x
            data_samples['bboxes_labels'][:, 3::2] *= scale_y

        message_hub = MessageHub.get_current_instance()
        if (message_hub.get_info('iter') + 1) % self._interval == 0:
            self._input_size = self._get_random_size(
                aspect_ratio=float(w / h), device=inputs.device)

        return inputs, data_samples


@MODELS.register_module()
class YOLOv5DetDataPreprocessor(DetDataPreprocessor):
    """Rewrite collate_fn to get faster training speed.

    Note: It must be used together with `mmyolo.datasets.utils.yolov5_collate`
    """

    def __init__(self, *args, non_blocking: Optional[bool] = True, **kwargs):
        super().__init__(*args, non_blocking=non_blocking, **kwargs)

    def forward(self, data: dict, training: bool = False) -> dict:
        """Perform normalization, padding and bgr2rgb conversion based on
        ``DetDataPreprocessorr``.

        Args:
            data (dict): Data sampled from dataloader.
            training (bool): Whether to enable training time augmentation.

        Returns:
            dict: Data in the same format as the model input.
        """
        if not training:
            return super().forward(data, training)

        data = self.cast_data(data)
        inputs, data_samples = data['inputs'], data['data_samples']
        assert isinstance(data['data_samples'], dict)

        # TODO: Supports multi-scale training
        if self._channel_conversion and inputs.shape[1] == 3:
            inputs = inputs[:, [2, 1, 0], ...]
        if self._enable_normalize:
            inputs = (inputs - self.mean) / self.std

        if self.batch_augments is not None:
            for batch_aug in self.batch_augments:
                inputs, data_samples = batch_aug(inputs, data_samples)

        img_metas = [{'batch_input_shape': inputs.shape[2:]}] * len(inputs)
        data_samples_output = {
            'bboxes_labels': data_samples['bboxes_labels'],
            'img_metas': img_metas
        }
        if 'masks' in data_samples:
            data_samples_output['masks'] = data_samples['masks']

        return {'inputs': inputs, 'data_samples': data_samples_output}


@MODELS.register_module()
class PPYOLOEDetDataPreprocessor(DetDataPreprocessor):
    """Image pre-processor for detection tasks.

    The main difference between PPYOLOEDetDataPreprocessor and
    DetDataPreprocessor is the normalization order. The official
    PPYOLOE resize image first, and then normalize image.
    In DetDataPreprocessor, the order is reversed.

    Note: It must be used together with
    `mmyolo.datasets.utils.yolov5_collate`
    """

    def forward(self, data: dict, training: bool = False) -> dict:
        """Perform normalization、padding and bgr2rgb conversion based on
        ``BaseDataPreprocessor``. This class use batch_augments first, and then
        normalize the image, which is different from the `DetDataPreprocessor`
        .

        Args:
            data (dict): Data sampled from dataloader.
            training (bool): Whether to enable training time augmentation.

        Returns:
            dict: Data in the same format as the model input.
        """
        if not training:
            return super().forward(data, training)

        assert isinstance(data['inputs'], list) and is_list_of(
            data['inputs'], torch.Tensor), \
            '"inputs" should be a list of Tensor, but got ' \
            f'{type(data["inputs"])}. The possible reason for this ' \
            'is that you are not using it with ' \
            '"mmyolo.datasets.utils.yolov5_collate". Please refer to ' \
            '"cconfigs/ppyoloe/ppyoloe_plus_s_fast_8xb8-80e_coco.py".'

        data = self.cast_data(data)
        inputs, data_samples = data['inputs'], data['data_samples']
        assert isinstance(data['data_samples'], dict)

        # Process data.
        batch_inputs = []
        for _input in inputs:
            # channel transform
            if self._channel_conversion:
                _input = _input[[2, 1, 0], ...]
            # Convert to float after channel conversion to ensure
            # efficiency
            _input = _input.float()
            batch_inputs.append(_input)

        # Batch random resize image.
        if self.batch_augments is not None:
            for batch_aug in self.batch_augments:
                inputs, data_samples = batch_aug(batch_inputs, data_samples)

        if self._enable_normalize:
            inputs = (inputs - self.mean) / self.std

        img_metas = [{'batch_input_shape': inputs.shape[2:]}] * len(inputs)
        data_samples = {
            'bboxes_labels': data_samples['bboxes_labels'],
            'img_metas': img_metas
        }

        return {'inputs': inputs, 'data_samples': data_samples}


# TODO: No generality. Its input data format is different
#  mmdet's batch aug, and it must be compatible in the future.
@MODELS.register_module()
class PPYOLOEBatchRandomResize(BatchSyncRandomResize):
    """PPYOLOE batch random resize.

    Args:
        random_size_range (tuple): The multi-scale random range during
            multi-scale training.
        interval (int): The iter interval of change
            image size. Defaults to 10.
        size_divisor (int): Image size divisible factor.
            Defaults to 32.
        random_interp (bool): Whether to choose interp_mode randomly.
            If set to True, the type of `interp_mode` must be list.
            If set to False, the type of `interp_mode` must be str.
            Defaults to True.
        interp_mode (Union[List, str]): The modes available for resizing
            are ('nearest', 'bilinear', 'bicubic', 'area').
        keep_ratio (bool): Whether to keep the aspect ratio when resizing
            the image. Now we only support keep_ratio=False.
            Defaults to False.
    """

    def __init__(self,
                 random_size_range: Tuple[int, int],
                 interval: int = 1,
                 size_divisor: int = 32,
                 random_interp=True,
                 interp_mode: Union[List[str], str] = [
                     'nearest', 'bilinear', 'bicubic', 'area'
                 ],
                 keep_ratio: bool = False) -> None:
        super().__init__(random_size_range, interval, size_divisor)
        self.random_interp = random_interp
        self.keep_ratio = keep_ratio
        # TODO: need to support keep_ratio==True
        assert not self.keep_ratio, 'We do not yet support keep_ratio=True'

        if self.random_interp:
            assert isinstance(interp_mode, list) and len(interp_mode) > 1,\
                'While random_interp==True, the type of `interp_mode`' \
                ' must be list and len(interp_mode) must large than 1'
            self.interp_mode_list = interp_mode
            self.interp_mode = None
        else:
            assert isinstance(interp_mode, str),\
                'While random_interp==False, the type of ' \
                '`interp_mode` must be str'
            assert interp_mode in ['nearest', 'bilinear', 'bicubic', 'area']
            self.interp_mode_list = None
            self.interp_mode = interp_mode

    def forward(self, inputs: list,
                data_samples: dict) -> Tuple[Tensor, Tensor]:
        """Resize a batch of images and bboxes to shape ``self._input_size``.

        The inputs and data_samples should be list, and
        ``PPYOLOEBatchRandomResize`` must be used with
        ``PPYOLOEDetDataPreprocessor`` and ``yolov5_collate`` with
        ``use_ms_training == True``.
        """
        assert isinstance(inputs, list),\
<<<<<<< HEAD
                'The type of inputs must be list. The possible reason for this ' \
                'is that you are not using it with `PPYOLOEDetDataPreprocessor` ' \
                'and `yolov5_collate` with use_ms_training == True.'
=======
            'The type of inputs must be list. The possible reason for this ' \
            'is that you are not using it with `PPYOLOEDetDataPreprocessor` ' \
            'and `yolov5_collate` with use_ms_training == True.'

        bboxes_labels = data_samples['bboxes_labels']

>>>>>>> dc85144f
        message_hub = MessageHub.get_current_instance()
        if (message_hub.get_info('iter') + 1) % self._interval == 0:
            # get current input size
            self._input_size, interp_mode = self._get_random_size_and_interp()
            if self.random_interp:
                self.interp_mode = interp_mode

<<<<<<< HEAD
        if not isinstance(inputs, list):
=======
        # TODO: need to support type(inputs)==Tensor
        if isinstance(inputs, list):
            outputs = []
            for i in range(len(inputs)):
                _batch_input = inputs[i]
                h, w = _batch_input.shape[-2:]
                scale_y = self._input_size[0] / h
                scale_x = self._input_size[1] / w
                if scale_x != 1. or scale_y != 1.:
                    if self.interp_mode in ('nearest', 'area'):
                        align_corners = None
                    else:
                        align_corners = False
                    _batch_input = F.interpolate(
                        _batch_input.unsqueeze(0),
                        size=self._input_size,
                        mode=self.interp_mode,
                        align_corners=align_corners)

                    # rescale boxes
                    indexes = bboxes_labels[:, 0] == i
                    bboxes_labels[indexes, 2] *= scale_x
                    bboxes_labels[indexes, 3] *= scale_y
                    bboxes_labels[indexes, 4] *= scale_x
                    bboxes_labels[indexes, 5] *= scale_y

                    data_samples['bboxes_labels'] = bboxes_labels
                else:
                    _batch_input = _batch_input.unsqueeze(0)

                outputs.append(_batch_input)

            # convert to Tensor
            return torch.cat(outputs, dim=0), data_samples
        else:
>>>>>>> dc85144f
            raise NotImplementedError('Not implemented yet!')
        outputs = []
        for i in range(len(inputs)):
            _batch_input = inputs[i]
            h, w = _batch_input.shape[-2:]
            scale_y = self._input_size[0] / h
            scale_x = self._input_size[1] / w
            if scale_x != 1. or scale_y != 1.:
                align_corners = None if self.interp_mode in ('nearest', 'area') else False
                _batch_input = F.interpolate(
                    _batch_input.unsqueeze(0),
                    size=self._input_size,
                    mode=self.interp_mode,
                    align_corners=align_corners)

                # rescale boxes
                indexes = data_samples[:, 0] == i
                data_samples[indexes, 2] *= scale_x
                data_samples[indexes, 3] *= scale_y
                data_samples[indexes, 4] *= scale_x
                data_samples[indexes, 5] *= scale_y
            else:
                _batch_input = _batch_input.unsqueeze(0)

            outputs.append(_batch_input)

        # convert to Tensor
        return torch.cat(outputs, dim=0), data_samples

    def _get_random_size_and_interp(self) -> Tuple[int, int]:
        """Randomly generate a shape in ``_random_size_range`` and a
        interp_mode in interp_mode_list."""
        size = random.randint(*self._random_size_range)
        input_size = (self._size_divisor * size, self._size_divisor * size)

        if self.random_interp:
            interp_ind = random.randint(0, len(self.interp_mode_list) - 1)
            interp_mode = self.interp_mode_list[interp_ind]
        else:
            interp_mode = None
        return input_size, interp_mode<|MERGE_RESOLUTION|>--- conflicted
+++ resolved
@@ -238,18 +238,12 @@
         ``use_ms_training == True``.
         """
         assert isinstance(inputs, list),\
-<<<<<<< HEAD
                 'The type of inputs must be list. The possible reason for this ' \
                 'is that you are not using it with `PPYOLOEDetDataPreprocessor` ' \
                 'and `yolov5_collate` with use_ms_training == True.'
-=======
-            'The type of inputs must be list. The possible reason for this ' \
-            'is that you are not using it with `PPYOLOEDetDataPreprocessor` ' \
-            'and `yolov5_collate` with use_ms_training == True.'
 
         bboxes_labels = data_samples['bboxes_labels']
 
->>>>>>> dc85144f
         message_hub = MessageHub.get_current_instance()
         if (message_hub.get_info('iter') + 1) % self._interval == 0:
             # get current input size
@@ -257,45 +251,7 @@
             if self.random_interp:
                 self.interp_mode = interp_mode
 
-<<<<<<< HEAD
         if not isinstance(inputs, list):
-=======
-        # TODO: need to support type(inputs)==Tensor
-        if isinstance(inputs, list):
-            outputs = []
-            for i in range(len(inputs)):
-                _batch_input = inputs[i]
-                h, w = _batch_input.shape[-2:]
-                scale_y = self._input_size[0] / h
-                scale_x = self._input_size[1] / w
-                if scale_x != 1. or scale_y != 1.:
-                    if self.interp_mode in ('nearest', 'area'):
-                        align_corners = None
-                    else:
-                        align_corners = False
-                    _batch_input = F.interpolate(
-                        _batch_input.unsqueeze(0),
-                        size=self._input_size,
-                        mode=self.interp_mode,
-                        align_corners=align_corners)
-
-                    # rescale boxes
-                    indexes = bboxes_labels[:, 0] == i
-                    bboxes_labels[indexes, 2] *= scale_x
-                    bboxes_labels[indexes, 3] *= scale_y
-                    bboxes_labels[indexes, 4] *= scale_x
-                    bboxes_labels[indexes, 5] *= scale_y
-
-                    data_samples['bboxes_labels'] = bboxes_labels
-                else:
-                    _batch_input = _batch_input.unsqueeze(0)
-
-                outputs.append(_batch_input)
-
-            # convert to Tensor
-            return torch.cat(outputs, dim=0), data_samples
-        else:
->>>>>>> dc85144f
             raise NotImplementedError('Not implemented yet!')
         outputs = []
         for i in range(len(inputs)):
@@ -312,11 +268,13 @@
                     align_corners=align_corners)
 
                 # rescale boxes
-                indexes = data_samples[:, 0] == i
-                data_samples[indexes, 2] *= scale_x
-                data_samples[indexes, 3] *= scale_y
-                data_samples[indexes, 4] *= scale_x
-                data_samples[indexes, 5] *= scale_y
+                indexes = bboxes_labels[:, 0] == i
+                bboxes_labels[indexes, 2] *= scale_x
+                bboxes_labels[indexes, 3] *= scale_y
+                bboxes_labels[indexes, 4] *= scale_x
+                bboxes_labels[indexes, 5] *= scale_y
+
+                data_samples['bboxes_labels'] = bboxes_labels
             else:
                 _batch_input = _batch_input.unsqueeze(0)
 
